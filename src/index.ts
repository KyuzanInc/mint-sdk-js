--- conflicted
+++ resolved
@@ -1419,73 +1419,80 @@
   }
 
   /**
-<<<<<<< HEAD
    * Returns whether the wallet has specified nft
    *
    * @returns Returns true if the wallet has an specified nft associated with the contract, or false if it doesn't
-=======
-   * Returns whether the wallet has nft
-   *
-   * @returns Returns true if the wallet has an nft associated with the contract, or false if it doesn't
->>>>>>> a55ad937
    *
    * Parameters:
    * walletAddress: owner's wallet address
    * contractAddress: target contract address
-<<<<<<< HEAD
    * tokenId: token.tokenId (not token.id)
-=======
->>>>>>> a55ad937
-   *
-   * ```typescript
-   * import { MintSDK } from '@kyuzan/mint-sdk-js'
-   *
-   * const sdk = new MintSDK(...)
-<<<<<<< HEAD
+   *
+   * ```typescript
+   * import { MintSDK } from '@kyuzan/mint-sdk-js'
+   *
+   * const sdk = new MintSDK(...)
    * const hasNft = await sdk.hasNfts('your wallet address', 'contract address', 'tokenId')
-=======
-   * const hasNft = await sdk.hasNfts('your wallet address', 'contract address')
->>>>>>> a55ad937
    * if(hasNft) {
    *  console.log('you have an NFT in this contract')
    * }
    * ```
    */
-<<<<<<< HEAD
   public hasNft = async (arg: {
     walletAddress: string
     contractAddress: string
     tokenId: string
-=======
+  }) => {
+    if (!(await this.isWalletConnect())) {
+      throw new Error('Wallet is not connected')
+    }
+    const response = await this.apiClientV2.hasNft(
+      this.accessToken,
+      arg.walletAddress,
+      arg.contractAddress,
+      arg.tokenId
+    )
+    const hasNft = response.data.data
+
+    return hasNft
+  }
+
+  /**
+   * Returns whether the wallet has nft
+   *
+   * @returns Returns true if the wallet has an nft associated with the contract, or false if it doesn't
+   *
+   * Parameters:
+   * walletAddress: owner's wallet address
+   * contractAddress: target contract address
+   *
+   * ```typescript
+   * import { MintSDK } from '@kyuzan/mint-sdk-js'
+   *
+   * const sdk = new MintSDK(...)
+   * const hasNft = await sdk.hasNfts('your wallet address', 'contract address')
+   * if(hasNft) {
+   *  console.log('you have an NFT in this contract')
+   * }
+   * ```
+   */
   public hasNfts = async (arg: {
     walletAddress: string
     contractAddress: string
->>>>>>> a55ad937
   }) => {
     if (!(await this.isWalletConnect())) {
       throw new Error('Wallet is not connected')
     }
-<<<<<<< HEAD
-    const response = await this.apiClientV2.hasNft(
-      this.accessToken,
-      arg.walletAddress,
-      arg.contractAddress,
-      arg.tokenId
-=======
     const response = await this.apiClientV2.hasNfts(
       this.accessToken,
       arg.walletAddress,
       arg.contractAddress
->>>>>>> a55ad937
     )
     const hasNft = response.data.data
 
     return hasNft
   }
-<<<<<<< HEAD
-
-=======
->>>>>>> a55ad937
+
   /**
    * get item by tokenERC721
    *
