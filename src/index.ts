--- conflicted
+++ resolved
@@ -42,15 +42,12 @@
   TokenERC721,
   Bid,
   WalletAddressProfile,
-<<<<<<< HEAD
   Stripe,
-=======
   WalletSetting,
   WalletInfo,
   WrongNetworkError,
   CurrencyUnit,
   NetworkId,
->>>>>>> 1f64d47f
   // v1
   ItemLog,
   ItemTradeType,
@@ -174,11 +171,7 @@
   /**
    * @ignore
    */
-<<<<<<< HEAD
-  private walletStrategy: WalletStrategy
-=======
   private web3Provider: IWeb3Provider
->>>>>>> 1f64d47f
 
   /**
    * @param accessToken
@@ -775,7 +768,6 @@
   }
 
   /**
-<<<<<<< HEAD
    * 指定したItemをtoAddressが購入する処理を行う
    * この関数は、Stripeの[PaymentIntent](https://stripe.com/docs/api/payment_intents/object)を初期化するための `clientSecret` と、
    * Mintバックエンドと対応するAPIキーで初期化された{@link Stripe}を返す。
@@ -819,7 +811,9 @@
       paymentIntentClientSecret: data.secret,
       stripe,
     }
-=======
+  }
+
+  /**
    * Open the connected wallet
    *
    * @param callback
@@ -837,7 +831,6 @@
     }
 
     await this.web3Provider.openWallet()
->>>>>>> 1f64d47f
   }
 
   /**
