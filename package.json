--- conflicted
+++ resolved
@@ -1,11 +1,7 @@
 {
   "name": "@kyuzan/mint-sdk-js",
   "description": "MINT NFT Platform Client SDK",
-<<<<<<< HEAD
-  "version": "6.0.3",
-=======
   "version": "6.0.5",
->>>>>>> 204f7866
   "dependencies": {
     "@emotion/babel-plugin": "^11.3.0",
     "agentkeepalive": "^4.1.4",
