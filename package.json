--- conflicted
+++ resolved
@@ -8,17 +8,9 @@
     "@toruslabs/torus-embed": "^1.20.2",
     "@walletconnect/web3-provider": "^1.7.1",
     "agentkeepalive": "^4.1.4",
-<<<<<<< HEAD
-    "authereum": "^0.1.14",
-    "axios": "^0.25.0",
-    "eth-sig-util": "^3.0.1",
-    "ethers": "^5.0.31",
-    "fortmatic": "^2.2.1",
-=======
     "axios": "^0.26.0",
     "eth-sig-util": "^3.0.1",
     "ethers": "^5.6.2",
->>>>>>> ec9e963d
     "qs": "^6.10.1",
     "web3modal": "^1.9.5"
   },
