--- conflicted
+++ resolved
@@ -4,11 +4,8 @@
   "version": "7.0.0-alpha.3",
   "dependencies": {
     "@emotion/babel-plugin": "^11.3.0",
-<<<<<<< HEAD
     "@stripe/stripe-js": "^1.22.0",
-=======
     "@toruslabs/torus-embed": "^1.20.2",
->>>>>>> 1f64d47f
     "agentkeepalive": "^4.1.4",
     "axios": "^0.25.0",
     "eth-sig-util": "^3.0.1",
