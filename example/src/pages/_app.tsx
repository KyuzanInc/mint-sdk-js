--- conflicted
+++ resolved
@@ -12,15 +12,12 @@
     <ConnectedRouter>
       <Global
         styles={css`
-<<<<<<< HEAD
           @import url('https://fonts.googleapis.com/css2?family=Noto+Serif+JP:wght@200;300;400;500;600;700&display=swap');
           @font-face{
             font-family:'icomoon';
             src:url('/fonts/icomoon.woff') format('woff'),
             url('/fonts/icomoon.ttf') format('truetype');
           }
-=======
->>>>>>> a4f61a25
           ${emotionReset}
           *,
           html,
