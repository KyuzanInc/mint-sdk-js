import { sleep } from './../../util/sleep'
import { createAsyncThunk, createSlice } from '@reduxjs/toolkit'
import { getSdk } from '../../sdk'

export type Status = null | 'bidSuccess' | 'buySuccess'

export type TransactionState = {
  meta: {
    bidding: boolean
    status: Status
    bidHash: string
    error: string | undefined
    withdrawingItemId: string | undefined
  }
}

export const initialTransactionState: TransactionState = {
  meta: {
    bidding: false,
    status: null,
    bidHash: '',
    withdrawingItemId: undefined,
    error: undefined,
  },
}

// AsyncAction

export const bidActionCreator = createAsyncThunk<
  string,
  { itemId: string; bidPrice: number },
  {
    rejectValue: string
  }
>('app/transaction/bid', async ({ itemId, bidPrice }, thunkApi) => {
  try {
    const tx = await getSdk()!.sendTxBid(itemId, bidPrice)
    await tx.wait()
    // すぐ遷移するとキャッシュの関係で反映されない
    await sleep(6000)
    return tx.hash
  } catch (err) {
    console.error(err)
    return thunkApi.rejectWithValue('入札に失敗しました')
  }
})

export const withDrawItemActionCreator = createAsyncThunk<
<<<<<<< HEAD
  string,
  { itemId: string },
=======
  void,
  { itemId: string; inJapan: boolean },
>>>>>>> aaa0db09
  {
    rejectValue: string
  }
>('app/myItems/withdraw', async ({ itemId, inJapan }, thunkApi) => {
  try {
    const tx = await getSdk()!.sendTxMakeSuccessfulBid(
      itemId,
      inJapan ? 'jp' : 'unknown'
    )
    await tx.wait()
    // すぐ遷移するとキャッシュの関係で反映されない
    await sleep(6000)
    // TODO: おめでとう画面に遷移させる
    return tx.hash
  } catch (err) {
    return thunkApi.rejectWithValue('引き出しに失敗しました')
  }
})

export const buyFixedPriceItemActionCreator = createAsyncThunk<
  string,
  { itemId: string; inJapan: boolean },
  {
    rejectValue: string
  }
>('app/myItems/buyFixedPrice', async ({ itemId, inJapan }, thunkApi) => {
  try {
    const tx = await getSdk()!.sendTxBuyItem(itemId, inJapan ? 'jp' : 'unknown')
    await tx.wait()
    // すぐ遷移するとキャッシュの関係で反映されない
    await sleep(6000)
    // TODO: おめでとう画面に遷移させる
    return tx.hash
  } catch (err) {
    return thunkApi.rejectWithValue('取引に失敗しました')
  }
})

// slice

export const transactionSlice = createSlice({
  name: 'transaction',
  initialState: initialTransactionState,
  reducers: {
    changeStatus: (state, action) => {
      state.meta.status = action.payload
    },
    reset: (state) => {
      state.meta = initialTransactionState.meta
    },
  },
  extraReducers: (builder) => {
    builder.addCase(bidActionCreator.fulfilled, (state, { payload }) => {
      state.meta.bidding = false
      state.meta.status = 'bidSuccess'
      state.meta.bidHash = payload
    })
    builder.addCase(bidActionCreator.pending, (state) => {
      state.meta.error = undefined
      state.meta.bidding = true
    })
    builder.addCase(bidActionCreator.rejected, (state, { payload }) => {
      state.meta.error = payload
      state.meta.bidding = false
    })
    builder.addCase(
<<<<<<< HEAD
      withDrawItemActionCreator.fulfilled,
      (state, { payload }) => {
        state.meta.withdrawingItemId = undefined
        state.meta.bidHash = payload
      }
    )
=======
      buyFixedPriceItemActionCreator.fulfilled,
      (state, { payload }) => {
        state.meta.bidding = false
        state.meta.status = 'buySuccess'
        state.meta.bidHash = payload
      }
    )
    builder.addCase(buyFixedPriceItemActionCreator.pending, (state) => {
      state.meta.error = undefined
      state.meta.bidding = true
    })
    builder.addCase(
      buyFixedPriceItemActionCreator.rejected,
      (state, { payload }) => {
        state.meta.error = payload
        state.meta.bidding = false
      }
    )
    builder.addCase(withDrawItemActionCreator.fulfilled, (state) => {
      state.meta.withdrawingItemId = undefined
    })
>>>>>>> aaa0db09
    builder.addCase(withDrawItemActionCreator.pending, (state, action) => {
      state.meta.withdrawingItemId = action.meta.arg.itemId
      state.meta.error = undefined
    })
    builder.addCase(
      withDrawItemActionCreator.rejected,
      (state, { payload }) => {
        state.meta.withdrawingItemId = undefined
        state.meta.error = payload
      }
    )
  },
})<|MERGE_RESOLUTION|>--- conflicted
+++ resolved
@@ -46,13 +46,8 @@
 })
 
 export const withDrawItemActionCreator = createAsyncThunk<
-<<<<<<< HEAD
   string,
-  { itemId: string },
-=======
-  void,
   { itemId: string; inJapan: boolean },
->>>>>>> aaa0db09
   {
     rejectValue: string
   }
@@ -119,14 +114,6 @@
       state.meta.bidding = false
     })
     builder.addCase(
-<<<<<<< HEAD
-      withDrawItemActionCreator.fulfilled,
-      (state, { payload }) => {
-        state.meta.withdrawingItemId = undefined
-        state.meta.bidHash = payload
-      }
-    )
-=======
       buyFixedPriceItemActionCreator.fulfilled,
       (state, { payload }) => {
         state.meta.bidding = false
@@ -145,10 +132,13 @@
         state.meta.bidding = false
       }
     )
-    builder.addCase(withDrawItemActionCreator.fulfilled, (state) => {
-      state.meta.withdrawingItemId = undefined
-    })
->>>>>>> aaa0db09
+    builder.addCase(
+      withDrawItemActionCreator.fulfilled,
+      (state, { payload }) => {
+        state.meta.withdrawingItemId = undefined
+        state.meta.bidHash = payload
+      }
+    )
     builder.addCase(withDrawItemActionCreator.pending, (state, action) => {
       state.meta.withdrawingItemId = action.meta.arg.itemId
       state.meta.error = undefined
