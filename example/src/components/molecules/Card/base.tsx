--- conflicted
+++ resolved
@@ -63,11 +63,8 @@
   background: transparent;
   height: ${cardMediaHeight};
   width: 100%;
-<<<<<<< HEAD
   margin: auto;
   ${curve.fade}
-=======
->>>>>>> a4f61a25
   ${media.sp`
     height:fit-content;
   `}
@@ -77,12 +74,8 @@
   ${font.mont.button}
   /* height: 392px; */
   height:100%;
-<<<<<<< HEAD
   line-height: 0px;
   /* color: ${color.white}; */
-=======
-  line-height: 44px;
->>>>>>> a4f61a25
   padding: 0;
   box-shadow: 0px 9px 16px rgba(0, 0, 0, 0.04),
     0px 2.01027px 3.57381px rgba(0, 0, 0, 0.0238443),
