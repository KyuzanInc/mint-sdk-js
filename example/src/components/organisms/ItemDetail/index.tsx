import styled from '@emotion/styled'
import React, { ReactNode, useCallback, useState } from 'react'
import Image from 'next/image'
import { useAppDispatch, useAppSelector } from '../../../redux/getStore'
import { bidActionCreator } from '../../../redux/transaction'
import { connectWalletActionCreator } from '../../../redux/wallet'
import { color, font } from '../../../style'
import { getItemPriceUnit } from '../../../util/getItemPriceUnit'
import { getOpenSeaLink } from '../../../util/getOpenSeaLink'
import { ExternalLink } from '../../atoms/ExternalLink'
import { Tag as TagBase } from '../../atoms/Tag'
import { AboutPhysicalModal } from '../../molecules/AboutPhysicalModal'
import { BidModal } from '../../molecules/BidModal'
import { BidButton } from '../../molecules/Button/bid'
import { StatusDetail } from '../../molecules/Detail'
import { WalletModal } from '../../molecules/WalletModal'
import { LoadingItemDetailComponent } from './loading'
import { getItemPrice } from '../../../util/getItemPrice'

type Props = {
  children?: ReactNode
}

export const ItemDetailComponent: React.FC<Props> = () => {
  const dispatch = useAppDispatch()
  const item = useAppSelector((state) => {
    return state.app.item.data
  })

  const endDate = item?.endAt ?? new Date()
  const auctionIsEnded = endDate < new Date()
  const startDate = item?.startAt ?? new Date()
  const auctionIsNotStarted = new Date() < startDate
  const auctionIsOutOfDate = auctionIsEnded || auctionIsNotStarted
  const unit = getItemPriceUnit(item)

  const waitingItem = useAppSelector((state) => {
    return state.app.item.meta.waitingItemAction
  })

  const walletIsConnect = useAppSelector((state) => {
    return typeof state.app.wallet.data.walletInfo?.address !== 'undefined'
  })

  const walletInfo = useAppSelector((state) => {
    return state.app.wallet.data.walletInfo
  })

  const waitingWallet = useAppSelector((state) => {
    return state.app.wallet.meta.waitingWalletAction
  })

  const connectWallet = useCallback(async () => {
    await dispatch(connectWalletActionCreator() as any)
    closeWalletModal()
  }, [])

  const [bidPrice, setBidPrice] = useState('')
  const onChangeInput = useCallback<React.ChangeEventHandler<HTMLInputElement>>(
    (e) => {
      setBidPrice(e.target.value)
    },
    []
  )
  const doBid = useCallback(async () => {
    if (!item) return
    dispatch(
      bidActionCreator({
        itemId: item.itemId,
        bidPrice: parseFloat(bidPrice),
      }) as any
    )
  }, [item, bidPrice])

  const [walletModalIsOpen, setWalletModalIsOpen] = useState(false)
  const closeWalletModal = useCallback(() => setWalletModalIsOpen(false), [])
  const openWalletModal = useCallback(() => setWalletModalIsOpen(true), [])

  const bidding = useAppSelector((state) => state.app.transaction.meta.bidding)
  const [bidModalIsOpen, setBidModalIsOpen] = useState(false)
  const closeBidModal = useCallback(() => setBidModalIsOpen(false), [])
  const openBidModal = useCallback(() => setBidModalIsOpen(true), [])

  const [aboutPhysicalModalIsOpen, setAboutPhysicalModalIsOpen] =
    useState(false)
  const closePhysicalModal = useCallback(
    () => setAboutPhysicalModalIsOpen(false),
    []
  )
  const openPhysicalModal = useCallback(
    () => setAboutPhysicalModalIsOpen(true),
    []
  )

  const onClick = useCallback(() => {
    if (!walletIsConnect) {
      openWalletModal()
      return
    }

    if (auctionIsOutOfDate) {
      return
    }

    openBidModal()
  }, [walletIsConnect, auctionIsOutOfDate])

  if (waitingItem) {
    return <LoadingItemDetailComponent />
  }

  return (
    <>
      <Detail>
        <Title>{item?.name}</Title>
        {item?.type === 'nftWithPhysicalProduct' && (
          <Tag
            label={'フィジカルアイテムつき'}
            iconPath={'/images/cardboard.svg'}
          />
        )}
<<<<<<< HEAD
        {item?.tradeType === 'autoExtensionAuction' && (
          <Tag label={'自動延長オークション'} />
        )}
        <StatusDetail item={item} />
=======
        <TradeInfoContainer>
          <StatusDetail
            unit={unit}
            price={getItemPrice(item)}
            endAt={item?.endAt ?? new Date()}
          />
        </TradeInfoContainer>
>>>>>>> 15f383eb
        <QuestionButton onClick={openPhysicalModal}>
          <QuestionIcon>
            <Image
              src={'/images/info.svg'}
              layout={'fixed'}
              width={16}
              height={16}
            />
          </QuestionIcon>
          <QuestionText>フィジカルアイテムつきとは</QuestionText>
        </QuestionButton>
        <BidButton
          label={auctionIsOutOfDate ? '-' : 'PLACE A BID'}
          onClick={onClick}
        />
        <Description>{item?.description}</Description>
        <ExternalLinkUL>
          <ExternalLinkList>
            {item?.buyerAddress ? (
              <ExternalLink
                label={'View On IPFS'}
                href={item?.tokenURIHTTP ?? ''}
              />
            ) : null}
          </ExternalLinkList>
          <ExternalLinkList>
            {item?.buyerAddress ? (
              <ExternalLink
                label={'View On OpenSea'}
                href={getOpenSeaLink(item)}
              />
            ) : null}
          </ExternalLinkList>
        </ExternalLinkUL>
      </Detail>
      <WalletModal
        isOpen={walletModalIsOpen}
        loading={waitingWallet}
        connectWallet={connectWallet}
        closeModal={closeWalletModal}
      />
      <BidModal
        itemName={item?.name ?? ''}
        price={getItemPrice(item)}
        endAt={endDate}
        media={item?.imageURIHTTP}
        unit={getItemPriceUnit(item)}
        minBidPrice={item?.minBidPrice}
        walletBalance={walletInfo?.balance}
        isOpen={bidModalIsOpen}
        loading={bidding}
        closeModal={closeBidModal}
        doBid={doBid}
        bidPrice={bidPrice}
        onChangeInput={onChangeInput}
      />
      <AboutPhysicalModal
        isOpen={aboutPhysicalModalIsOpen}
        closeModal={closePhysicalModal}
      />
    </>
  )
}

const Tag = styled(TagBase)`
  width: fit-content;
`

export const Detail = styled.div`
  width: 426px;
  padding: 64px 0;
  margin-right: 128px;
`

export const Title = styled.div`
  ${font.lg.h2}
  margin-bottom: 8px;
`

export const Description = styled.div`
  ${font.lg.body1}
  min-height: 192px;
`

const TradeInfoContainer = styled.div`
  margin: 32px 0;
`

const ExternalLinkUL = styled.ul`
  display: flex;
  flex-direction: column;
`

const ExternalLinkList = styled.li`
  margin: 16px 0px 0 0;
  width: 100%;
`

const QuestionButton = styled.div`
  display: flex;
  align-items: center;
  justify-content: flex-start;
  cursor: pointer;
`

const QuestionIcon = styled.div`
  margin-right: 4px;
  line-height: 1;
  height: 16px;
  width: 16px;
`

const QuestionText = styled.div`
  color: ${color.content.middle};
  ${font.lg.caption};
  text-decoration: underline;
  line-height: 1;
`<|MERGE_RESOLUTION|>--- conflicted
+++ resolved
@@ -119,12 +119,9 @@
             iconPath={'/images/cardboard.svg'}
           />
         )}
-<<<<<<< HEAD
         {item?.tradeType === 'autoExtensionAuction' && (
           <Tag label={'自動延長オークション'} />
         )}
-        <StatusDetail item={item} />
-=======
         <TradeInfoContainer>
           <StatusDetail
             unit={unit}
@@ -132,7 +129,6 @@
             endAt={item?.endAt ?? new Date()}
           />
         </TradeInfoContainer>
->>>>>>> 15f383eb
         <QuestionButton onClick={openPhysicalModal}>
           <QuestionIcon>
             <Image
