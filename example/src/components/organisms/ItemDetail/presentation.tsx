--- conflicted
+++ resolved
@@ -149,44 +149,19 @@
             </QuestionButton>
           )}
         </TradeInfoContainer>
-
-<<<<<<< HEAD
-        {saleOnGoing && (
-          <BidButton
-            label={
-              item?.tradeType === 'autoExtensionAuction'
-                ? '入札する'
-                : '購入する'
-            }
-            onClick={handleOpenBidModal}
-            type={'button'}
-          />
-        )}
-
-        {!saleOnGoing && (
-          <BidButton
-            label={'売り切れ'}
-            // onClick={action('onClick')}
-            disabled={true}
-            type={'button'}
-          />
-        )}
-=======
         {item?.tradeType === 'autoExtensionAuction' &&
           (saleOnGoing ? (
-            <BidButton label={'入札する'} onClick={handleOpenBidModal} />
+            <BidButton label={'入札する'} onClick={handleOpenBidModal} type={'button'}/>
           ) : (
-            <BidButton label={'売り切れ'} disabled={true} />
+            <BidButton label={'売り切れ'} disabled={true} type={'button'}/>
           ))}
 
         {item?.tradeType !== 'autoExtensionAuction' &&
           (!hasBought ? (
-            <BidButton label={'購入する'} onClick={handleOpenBidModal} />
+            <BidButton label={'購入する'} onClick={handleOpenBidModal} type={'button'}/>
           ) : (
-            <BidButton label={'売り切れ'} disabled={true} />
+            <BidButton label={'売り切れ'} disabled={true} type={'button'}/>
           ))}
->>>>>>> 13c03f1e
-
         <Description>{item?.description}</Description>
         <SecondaryButtonUL>
           <SecondaryButtonList>
