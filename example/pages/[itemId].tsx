import styled from '@emotion/styled'
import React, { useEffect, useState } from 'react'
import {
  AnnapurnaSDK,
  BigNumber,
  Item as ItemType,
} from '@kyuzan/annapurna-sdk-js'
import { GetServerSideProps, NextPage } from 'next'
import { Item } from '../components/Item'
import { DEMO_ACCESS_KEY, DEMO_FORTMATIC_KEY } from '../constants'

type Props = {
  itemId: string
}

const Page: NextPage<Props> = ({ itemId }) => {
  const [itemData, setItemData] = useState<ItemType>()
  const [txStatus, setTxStatus] = useState('')
  const [sdk, setSdk] = useState<AnnapurnaSDK>()
  const [logs, setLogs] = useState<React.ReactNode>([])
  const [walletInfo, setWalletInfo] = useState<{
    address: string
    balance: BigNumber | undefined
  }>({ address: '', balance: undefined })
  useEffect(() => {
    const init = async () => {
      const sdk = await AnnapurnaSDK.initialize(
<<<<<<< HEAD
        // 旧で動くのを確認してから
        '4bdaee8f-8e23-4913-9858-7a10dd7be877', // new
        // '35a9d66d-8d2f-43a1-af12-aa976de4c614',
=======
        '35a9d66d-8d2f-43a1-af12-aa976de4c614',
>>>>>>> f364e755
        4,
        {
          fortmatic: {
            key: DEMO_FORTMATIC_KEY,
          },
        },
        {
          backendUrl:
            // 'http://localhost:5500/annapurna-development/asia-northeast1/',
<<<<<<< HEAD
=======
            // 'http://localhost:5500/annapurna-development/asia-northeast1/',
>>>>>>> f364e755
            'https://asia-northeast1-annapurna-development.cloudfunctions.net/',
        }
      )
      setSdk(sdk)
      const item = await sdk.getItemById(itemId)
      setItemData(item)
      const logs = await sdk.getItemLogs(itemId)
      setLogs(
        logs.map((l) => {
          return (
            <div>
              <p>-----</p>
              <p>type: {l.type}</p>
              <p>account: {l.accountAddress}</p>
              <p>createAt: {l.createAt.toISOString()}</p>
            </div>
          )
        })
      )
      if (await sdk.isWalletConnect()) {
        setWalletInfo(await sdk.getWalletInfo())
      }
    }
    init()
  }, [])
  const itemEl = itemData && (
    <Item
      onClickWithdraw={async (itemId: string) => {
        const txReceipt = await sdk!.sendTxMakeSuccessfulBid(itemId)
        setTxStatus(`処理中: ${txReceipt.hash}`)
        try {
          await sdk!.waitForTransaction(txReceipt.hash)
          setTxStatus(`成功: ${txReceipt.hash}`)
        } catch (err) {
          setTxStatus(`失敗: ${txReceipt.hash}`)
        }
      }}
      userAddress={walletInfo.address}
      item={itemData}
      onClickBid={async (itemId: string, ether: number) => {
        const txReceipt = await sdk!.sendTxBid(itemId, ether)
        setTxStatus(`処理中: ${txReceipt.hash}`)
        try {
          await sdk!.waitForTransaction(txReceipt.hash)
          setTxStatus(`成功: ${txReceipt.hash}`)
        } catch (err) {
          setTxStatus(`失敗: ${txReceipt.hash}`)
        }
      }}
      onClickBuy={async (itemId: string) => {
        const txReceipt = await sdk!.sendTxBuyItem(itemId)
        setTxStatus(`処理中: ${txReceipt.hash}`)
        try {
          await sdk!.waitForTransaction(txReceipt.hash)
          setTxStatus(`成功: ${txReceipt.hash}`)
        } catch (err) {
          setTxStatus(`失敗: ${txReceipt.hash}`)
        }
      }}
    />
  )
  return (
    <>
      <Container>
        <p>Tx Status: {txStatus}</p>
        <Items>{itemEl}</Items>
        {logs}
      </Container>
    </>
  )
}

export default Page

export const getServerSideProps: GetServerSideProps<
  Props,
  { itemId: string }
> = async (req) => {
  return {
    props: {
      itemId: req.params!.itemId,
    },
  }
}

const Container = styled.div`
  width: 100%;
  min-height: 100vh;
  display: flex;
  flex-direction: column;
  justify-content: center;
  align-items: center;
`

const Items = styled.div`
  margin: 0 auto;
  display: flex;
`<|MERGE_RESOLUTION|>--- conflicted
+++ resolved
@@ -25,13 +25,10 @@
   useEffect(() => {
     const init = async () => {
       const sdk = await AnnapurnaSDK.initialize(
-<<<<<<< HEAD
-        // 旧で動くのを確認してから
         '4bdaee8f-8e23-4913-9858-7a10dd7be877', // new
         // '35a9d66d-8d2f-43a1-af12-aa976de4c614',
-=======
-        '35a9d66d-8d2f-43a1-af12-aa976de4c614',
->>>>>>> f364e755
+        // '35a9d66d-8d2f-43a1-af12-aa976de4c614',
+
         4,
         {
           fortmatic: {
@@ -40,12 +37,8 @@
         },
         {
           backendUrl:
-            // 'http://localhost:5500/annapurna-development/asia-northeast1/',
-<<<<<<< HEAD
-=======
-            // 'http://localhost:5500/annapurna-development/asia-northeast1/',
->>>>>>> f364e755
             'https://asia-northeast1-annapurna-development.cloudfunctions.net/',
+          // 'http://localhost:5500/annapurna-development/asia-northeast1/',
         }
       )
       setSdk(sdk)
